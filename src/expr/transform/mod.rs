// Copyright 2019 Materialize, Inc. All rights reserved.
//
// This file is part of Materialize. Materialize may not be used or
// distributed without the express permission of Materialize, Inc.

#![deny(missing_debug_implementations)]

use crate::RelationExpr;
use repr::RelationType;

pub mod aggregation;
pub mod empty_map;
pub mod fusion;
pub mod inline_let;
pub mod join_order;
pub mod predicate_pushdown;
pub mod reduction;
pub mod split_predicates;

pub trait Transform: std::fmt::Debug {
    /// Transform a relation into a functionally equivalent relation.
    ///
    /// Arguably the metadata *shouldn't* change, but we're new here.
    fn transform(&self, relation: &mut RelationExpr, metadata: &RelationType);
}

#[derive(Debug)]
pub struct Fixpoint {
    transforms: Vec<Box<dyn crate::transform::Transform>>,
}

impl Transform for Fixpoint {
    fn transform(&self, relation: &mut RelationExpr, _metadata: &RelationType) {
        for _ in 0..100 {
            let original = relation.clone();
            for transform in &self.transforms {
                transform.transform(relation, &relation.typ());
            }
            if *relation == original {
                return;
            }
        }
        panic!("Fixpoint looped 100 times! {:#?} {:#?}", self, relation);
    }
}

/// A naive optimizer for relation expressions.
///
/// The optimizer currently applies only peep-hole optimizations, from a limited
/// set that were sufficient to get some of TPC-H up and working. It is worth a
/// review at some point to improve the quality, coverage, and architecture of
/// the optimizations.
#[derive(Debug)]
pub struct Optimizer {
    transforms: Vec<Box<dyn crate::transform::Transform + Send>>,
}

impl Optimizer {
    /// Optimizes the supplied relation expression.
    pub fn optimize(&mut self, relation: &mut RelationExpr, metadata: &RelationType) {
        for transform in self.transforms.iter() {
            transform.transform(relation, metadata);
        }
    }
}

impl Default for Optimizer {
    fn default() -> Self {
<<<<<<< HEAD
        let transforms: Vec<Box<dyn crate::transform::Transform>> = vec![
            Box::new(crate::transform::inline_let::InlineLet),
=======
        let transforms: Vec<Box<dyn crate::transform::Transform + Send>> = vec![
>>>>>>> 51364eef
            Box::new(crate::transform::reduction::FoldConstants),
            Box::new(crate::transform::reduction::DeMorgans),
            Box::new(crate::transform::reduction::UndistributeAnd),
            Box::new(crate::transform::split_predicates::SplitPredicates),
            Box::new(crate::transform::Fixpoint {
                transforms: vec![
                    Box::new(crate::transform::predicate_pushdown::PredicatePushdown),
                    Box::new(crate::transform::fusion::join::Join),
                    Box::new(crate::transform::fusion::filter::Filter),
                    Box::new(crate::transform::empty_map::EmptyMap),
                ],
            }),
            Box::new(crate::transform::join_order::JoinOrder),
            Box::new(crate::transform::fusion::project::Project),
        ];
        Self { transforms }
    }
}<|MERGE_RESOLUTION|>--- conflicted
+++ resolved
@@ -26,7 +26,7 @@
 
 #[derive(Debug)]
 pub struct Fixpoint {
-    transforms: Vec<Box<dyn crate::transform::Transform>>,
+    transforms: Vec<Box<dyn crate::transform::Transform + Send>>,
 }
 
 impl Transform for Fixpoint {
@@ -66,12 +66,8 @@
 
 impl Default for Optimizer {
     fn default() -> Self {
-<<<<<<< HEAD
-        let transforms: Vec<Box<dyn crate::transform::Transform>> = vec![
+        let transforms: Vec<Box<dyn crate::transform::Transform + Send>> = vec![
             Box::new(crate::transform::inline_let::InlineLet),
-=======
-        let transforms: Vec<Box<dyn crate::transform::Transform + Send>> = vec![
->>>>>>> 51364eef
             Box::new(crate::transform::reduction::FoldConstants),
             Box::new(crate::transform::reduction::DeMorgans),
             Box::new(crate::transform::reduction::UndistributeAnd),
