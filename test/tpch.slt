# Copyright 2019 Materialize, Inc. All rights reserved.
#
# This file is part of Materialize. Materialize may not be used or
# distributed without the express permission of Materialize, Inc.

statement ok
CREATE TABLE nation (
    n_nationkey  integer PRIMARY KEY,
    n_name       char(25) NOT NULL,
    n_regionkey  integer NOT NULL,
    n_comment    varchar(152)
)

statement ok
CREATE TABLE region  (
    r_regionkey  integer PRIMARY KEY,
    r_name       char(25) NOT NULL,
    r_comment    varchar(152)
)

statement ok
CREATE TABLE part (
    p_partkey     integer PRIMARY KEY,
    p_name        varchar(55) NOT NULL,
    p_mfgr        char(25) NOT NULL,
    p_brand       char(10) NOT NULL,
    p_type        varchar(25) NOT NULL,
    p_size        integer NOT NULL,
    p_container   char(10) NOT NULL,
    p_retailprice decimal(15,2) NOT NULL,
    p_comment     varchar(23) NOT NULL
)

statement ok
CREATE TABLE supplier (
    s_suppkey     integer PRIMARY KEY,
    s_name        char(25) NOT NULL,
    s_address     varchar(40) NOT NULL,
    s_nationkey   integer NOT NULL,
    s_phone       char(15) NOT NULL,
    s_acctbal     decimal(15,2) NOT NULL,
    s_comment     varchar(101) NOT NULL
)

statement ok
CREATE TABLE partsupp (
    ps_partkey     integer NOT NULL,
    ps_suppkey     integer NOT NULL,
    ps_availqty    integer NOT NULL,
    ps_supplycost  decimal(15,2) NOT NULL,
    ps_comment     varchar(199) NOT NULL,
    PRIMARY KEY (ps_partkey, ps_suppkey)
)

statement ok
CREATE TABLE customer (
    c_custkey     integer PRIMARY KEY,
    c_name        varchar(25) NOT NULL,
    c_address     varchar(40) NOT NULL,
    c_nationkey   integer NOT NULL,
    c_phone       char(15) NOT NULL,
    c_acctbal     decimal(15,2) NOT NULL,
    c_mktsegment  char(10) NOT NULL,
    c_comment     varchar(117) NOT NULL
)

statement ok
CREATE TABLE orders (
    o_orderkey       integer PRIMARY KEY,
    o_custkey        integer NOT NULL,
    o_orderstatus    char(1) NOT NULL,
    o_totalprice     decimal(15,2) NOT NULL,
    o_orderdate      date NOT NULL,
    o_orderpriority  char(15) NOT NULL,
    o_clerk          char(15) NOT NULL,
    o_shippriority   integer NOT NULL,
    o_comment        varchar(79) NOT NULL
)

statement ok
CREATE TABLE lineitem (
    l_orderkey       integer NOT NULL,
    l_partkey        integer NOT NULL,
    l_suppkey        integer NOT NULL,
    l_linenumber     integer NOT NULL,
    l_quantity       decimal(15,2) NOT NULL,
    l_extendedprice  decimal(15,2) NOT NULL,
    l_discount       decimal(15,2) NOT NULL,
    l_tax            decimal(15,2) NOT NULL,
    l_returnflag     char(1) NOT NULL,
    l_linestatus     char(1) NOT NULL,
    l_shipdate       date NOT NULL,
    l_commitdate     date NOT NULL,
    l_receiptdate    date NOT NULL,
    l_shipinstruct   char(25) NOT NULL,
    l_shipmode       char(10) NOT NULL,
    l_comment        varchar(44) NOT NULL,
    PRIMARY KEY (l_orderkey, l_linenumber)
)

query T multiline
-- Query 01
EXPLAIN PLAN FOR SELECT
	l_returnflag,
	l_linestatus,
	sum(l_quantity) as sum_qty,
	sum(l_extendedprice) as sum_base_price,
	sum(l_extendedprice * (1 - l_discount)) as sum_disc_price,
	sum(l_extendedprice * (1 - l_discount) * (1 + l_tax)) as sum_charge,
	avg(l_quantity) as avg_qty,
	avg(l_extendedprice) as avg_price,
	avg(l_discount) as avg_disc,
	count(*) as count_order
FROM
	lineitem
WHERE
	l_shipdate <= date '1998-12-01' -- - interval '60' day (fails with an error)
GROUP BY
	l_returnflag,
	l_linestatus
ORDER BY
	l_returnflag,
	l_linestatus
----
Project {
  outputs: [0, 1, 7, 3, 6, 9, 11, 12, 13, 5, 0, 1],
  Map {
    scalars: [
      ((#7 * 10000000dec) / (i64todec #8 * 100dec)) * 10dec,
      ((#3 * 10000000dec) / (i64todec #2 * 100dec)) * 10dec,
      ((#10 * 10000000dec) / (i64todec #4 * 100dec)) * 10dec
    ],
    Reduce {
      group_key: [16, 17],
      aggregates: [
        count(#5),
        sum(#5),
        count(#6),
        countall(null),
        sum(#5 * ((i64todec 1 * 100dec) - #6)),
        sum(#4),
        count(#4),
        sum(
          (#5 * ((i64todec 1 * 100dec) - #6))
          *
          ((i64todec 1 * 100dec) + #7)
        ),
<<<<<<< HEAD
        sum(#6)
=======
        sum(#4),
        countall(null),
        sum(#5),
        countall(null),
        sum(#6),
        countall(null),
        countall(null)
>>>>>>> 67472c58
      ],
      Project {
        outputs: [
          0,
          1,
          2,
          3,
          4,
          5,
          6,
          7,
          8,
          9,
          10,
          11,
          12,
          13,
          14,
          15,
          8,
          9
        ],
        Filter { predicates: [#10 <= 1998-12-01], Get { lineitem } }
      }
    }
  }
}


query IITI valuesort
-- Query 03
select
    l_orderkey,
    sum(l_extendedprice * (1 - l_discount)) as revenue,
    o_orderdate,
    o_shippriority
from
    customer,
    orders,
    lineitem
where
    c_mktsegment = 'BUILDING'
    and c_custkey = o_custkey
    and l_orderkey = o_orderkey
    and o_orderdate < date '1995-03-15'
    and l_shipdate > date '1995-03-15'
group by
    l_orderkey,
    o_orderdate,
    o_shippriority
order by
    revenue desc,
    o_orderdate;


query II valuesort
-- Query 04
select
    o_orderpriority,
    count(*) as order_count
from
    orders
where
    o_orderdate >= date '1993-07-01'
    and o_orderdate < date '1993-07-01' + interval '3' month
    and exists (
        select
            *
        from
            lineitem
        where
            l_orderkey = o_orderkey
            and l_commitdate < l_receiptdate
    )
group by
    o_orderpriority
order by
    o_orderpriority;


query TI valuesort
-- Query 05
select
    n_name,
    sum(l_extendedprice * (1 - l_discount)) as revenue
from
    customer,
    orders,
    lineitem,
    supplier,
    nation,
    region
where
    c_custkey = o_custkey
    and l_orderkey = o_orderkey
    and l_suppkey = s_suppkey
    and c_nationkey = s_nationkey
    and s_nationkey = n_nationkey
    and n_regionkey = r_regionkey
    and r_name = 'ASIA'
    and o_orderdate >= date '1994-01-01'
    and o_orderdate < date '1995-01-01'
group by
    n_name
order by
    revenue desc;

query I valuesort
-- Query 06
select
    sum(l_extendedprice * l_discount) as revenue
from
    lineitem
where
    l_quantity < 24
    and l_shipdate >= date '1994-01-01'
    and l_shipdate < date '1994-01-01' + interval '1' year
    and l_discount between 0.06 - 0.01 and 0.07
    ;
----
NULL


query ITIITTTT valuesort
-- Query 10
select
    c_custkey,
    c_name,
    sum(l_extendedprice * (1 - l_discount)) as revenue,
    c_acctbal,
    n_name,
    c_address,
    c_phone,
    c_comment
from
    customer,
    orders,
    lineitem,
    nation
where
    c_custkey = o_custkey
    and l_orderkey = o_orderkey
    and o_orderdate >= date '1993-10-01'
    and o_orderdate < date '1994-01-01'
    and o_orderdate < date '1993-10-01' + interval '3' month
    and l_returnflag = 'R'
    and c_nationkey = n_nationkey
group by
    c_custkey,
    c_name,
    c_acctbal,
    c_phone,
    n_name,
    c_address,
    c_comment
order by
    revenue desc;


query TT valuesort
-- Query 11
select
    ps_partkey,
    sum(ps_supplycost * ps_availqty) as value
from
    partsupp,
    supplier,
    nation
where
    ps_suppkey = s_suppkey
    and s_nationkey = n_nationkey
    and n_name = 'GERMANY'
group by
    ps_partkey having
        sum(ps_supplycost * ps_availqty) > (
            select
                sum(ps_supplycost * ps_availqty) * 0.0001
            from
                partsupp,
                supplier,
                nation
            where
                ps_suppkey = s_suppkey
                and s_nationkey = n_nationkey
                and n_name = 'GERMANY'
        )
order by
    value desc;


query TTT valuesort
-- Query 12
select
    l_shipmode,
    sum(case
        when o_orderpriority = '1-URGENT'
            or o_orderpriority = '2-HIGH'
            then 1
        else 0
    end) as high_line_count,
    sum(case
        when o_orderpriority <> '1-URGENT'
            and o_orderpriority <> '2-HIGH'
            then 1
        else 0
    end) as low_line_count
from
    orders,
    lineitem
where
    o_orderkey = l_orderkey
    and l_shipmode in ('MAIL', 'SHIP')
    and l_commitdate < l_receiptdate
    and l_shipdate < l_commitdate
    and l_receiptdate >= date '1994-01-01'
    and l_receiptdate < date '1994-01-01' + interval '1' year
group by
    l_shipmode
order by
    l_shipmode;


query II valuesort
-- Query 13
select
    c_count,
    count(*) as custdist
from
    (
        select
            c_custkey,
            count(o_orderkey) c_count -- workaround for no column aliases
        from
            customer left outer join orders on
                c_custkey = o_custkey
                and o_comment not like '%special%requests%'
        group by
            c_custkey
    ) as c_orders -- (c_custkey, c_count) -- no column aliases yet
group by
    c_count
order by
    custdist desc,
    c_count desc;


query T valuesort
-- Query 14
select
    100.00 * sum(case
        when p_type like 'PROMO%'
            then l_extendedprice * (1 - l_discount)
        else 0
    end) / sum(l_extendedprice * (1 - l_discount)) as promo_revenue
from
    lineitem,
    part
where
    l_partkey = p_partkey
    and l_shipdate >= date '1996-01-01'
    and l_shipdate < date '1996-01-01' + interval '1' month
----
NULL


query TTTI valuesort
-- Query 16
select
    p_brand,
    p_type,
    p_size,
    count(distinct ps_suppkey) as supplier_cnt
from
    partsupp,
    part
where
    p_partkey = ps_partkey
    and p_brand <> 'Brand#45'
    and p_type not like 'MEDIUM POLISHED%'
    and p_size in (49, 14, 23, 45, 19, 3, 36, 9)
    and ps_suppkey not in (
        select
            s_suppkey
        from
            supplier
        where
            s_comment like '%Customer%Complaints%'
    )
group by
    p_brand,
    p_type,
    p_size
order by
    supplier_cnt desc,
    p_brand,
    p_type,
    p_size;


query I valuesort
-- Query 17
select
  sum(l_extendedprice) / 7.0 as avg_yearly
from
  lineitem,
  part
where
  p_partkey = l_partkey
  and p_brand = 'Brand#23'
  and p_container = 'MED BOX'
  and l_quantity < (
    select
      0.2 * avg(l_quantity)
    from
      lineitem
    where
      l_partkey = p_partkey
  );
----
NULL


query TTTTTI valuesort
-- Query 18
select
    c_name,
    c_custkey,
    o_orderkey,
    o_orderdate,
    o_totalprice,
    sum(l_quantity)
from
    customer,
    orders,
    lineitem
where
    o_orderkey in (
        select
            l_orderkey
        from
            lineitem
        group by
            l_orderkey having
                sum(l_quantity) > 300
    )
    and c_custkey = o_custkey
    and o_orderkey = l_orderkey
group by
    c_name,
    c_custkey,
    o_orderkey,
    o_orderdate,
    o_totalprice
order by
    o_totalprice desc,
    o_orderdate;


query I valuesort
-- Query 19
select
    sum(l_extendedprice* (1 - l_discount)) as revenue
from
    lineitem,
    part
where
    (
        p_partkey = l_partkey
        and p_brand = 'Brand#12'
        and p_container in ('SM CASE', 'SM BOX', 'SM PACK', 'SM PKG')
        and l_quantity >= cast(1 as smallint) and l_quantity <= cast(1 + 10 as smallint)
        and p_size between cast(1 as smallint) and cast(5 as smallint)
        and l_shipmode in ('AIR', 'AIR REG')
        and l_shipinstruct = 'DELIVER IN PERSON'
    )
    or
    (
        p_partkey = l_partkey
        and p_brand = 'Brand#23'
        and p_container in ('MED BAG', 'MED BOX', 'MED PKG', 'MED PACK')
        and l_quantity >= cast(10 as smallint) and l_quantity <= cast(10 + 10 as smallint)
        and p_size between cast(1 as smallint) and cast(10 as smallint)
        and l_shipmode in ('AIR', 'AIR REG')
        and l_shipinstruct = 'DELIVER IN PERSON'
    )
    or
    (
        p_partkey = l_partkey
        and p_brand = 'Brand#34'
        and p_container in ('LG CASE', 'LG BOX', 'LG PACK', 'LG PKG')
        and l_quantity >= cast(20 as smallint) and l_quantity <= cast(20 + 10 as smallint)
        and p_size between cast(1 as smallint) and cast(15 as smallint)
        and l_shipmode in ('AIR', 'AIR REG')
        and l_shipinstruct = 'DELIVER IN PERSON'
    );
----
NULL


query TT valuesort
-- Query 20
select
    s_name,
    s_address
from
    supplier,
    nation
where
    s_suppkey in (
        select
            ps_suppkey
        from
            partsupp
        where
            ps_partkey in (
                select
                    p_partkey
                from
                    part
                where
                    p_name like 'forest%'
            )
            and ps_availqty > (
                select
                    0.5 * sum(l_quantity)
                from
                    lineitem
                where
                    l_partkey = ps_partkey
                    and l_suppkey = ps_suppkey
                    and l_shipdate >= date '1995-01-01'
                    and l_shipdate < date '1995-01-01' + interval '1' year
            )
    )
    and s_nationkey = n_nationkey
    and n_name = 'CANADA'
order by
    s_name;


query TI valuesort
-- Query 21
select
    s_name,
    count(*) as numwait
from
    supplier,
    lineitem l1,
    orders,
    nation
where
    s_suppkey = l1.l_suppkey
    and o_orderkey = l1.l_orderkey
    and o_orderstatus = 'F'
    and l1.l_receiptdate > l1.l_commitdate
    and exists (
        select
            *
        from
            lineitem l2
        where
            l2.l_orderkey = l1.l_orderkey
            and l2.l_suppkey <> l1.l_suppkey
    )
    and not exists (
        select
            *
        from
            lineitem l3
        where
            l3.l_orderkey = l1.l_orderkey
            and l3.l_suppkey <> l1.l_suppkey
            and l3.l_receiptdate > l3.l_commitdate
    )
    and s_nationkey = n_nationkey
    and n_name = 'SAUDI ARABIA'
group by
    s_name
order by
    numwait desc,
    s_name;


#----------------------------------------------------------------------
#-- TODO(benesch): remove when these queries actually pass.
halt
#----------------------------------------------------------------------

-- PlanFailure: Unimplemented function/type combo: ("min", Decimal(15, 2)) (ErrorMessage { msg: "Unimplemented function/type combo: (\"min\", Decimal(15, 2))" })
query TTT valuesort
-- Query 02
SELECT
    s_acctbal,
    s_name,
    n_name,
    p_partkey,
    p_mfgr,
    s_address,
    s_phone,
    s_comment
FROM
    part, supplier, partsupp, nation, region
WHERE
    p_partkey = ps_partkey
    AND s_suppkey = ps_suppkey
    AND p_size = cast(15 as smallint)
    AND p_type LIKE '%BRASS'
    AND s_nationkey = n_nationkey
    AND n_regionkey = r_regionkey
    AND r_name = 'EUROPE'
    AND ps_supplycost
        = (
                SELECT
                    min(ps_supplycost)
                FROM
                    partsupp, supplier, nation, region
                WHERE
                    p_partkey = ps_partkey
                    AND s_suppkey = ps_suppkey
                    AND s_nationkey = n_nationkey
                    AND n_regionkey = r_regionkey
                    AND r_name = 'EUROPE'
            )
ORDER BY
    s_acctbal DESC, n_name, s_name, p_partkey;


query TTT valuesort
-- Query 07
select
    supp_nation,
    cust_nation,
    l_year,
    sum(volume) as revenue
from
    (
        select
            n1.n_name as supp_nation,
            n2.n_name as cust_nation,
            -- extract(year from l_shipdate) as l_year,
            l_extendedprice * (1 - l_discount) as volume
        from
            supplier,
            lineitem,
            orders,
            customer,
            nation n1,
            nation n2
        where
            s_suppkey = l_suppkey
            and o_orderkey = l_orderkey
            and c_custkey = o_custkey
            and s_nationkey = n1.n_nationkey
            and c_nationkey = n2.n_nationkey
            and (
                (n1.n_name = 'FRANCE' and n2.n_name = 'GERMANY')
                or (n1.n_name = 'GERMANY' and n2.n_name = 'FRANCE')
            )
            and l_shipdate between date '1995-01-01' and date '1996-12-31'
    ) as shipping
group by
    supp_nation,
    cust_nation,
    l_year
order by
    supp_nation,
    cust_nation,
    l_year;


query TTT valuesort
-- Query 08
select
    o_year,
    sum(case
        when nation = 'BRAZIL' then volume
        else 0
    end) / sum(volume) as mkt_share
from
    (
        select
            --extract(year from o_orderdate) as o_year,
            l_extendedprice * (1 - l_discount) as volume,
            n2.n_name as nation
        from
            part,
            supplier,
            lineitem,
            orders,
            customer,
            nation n1,
            nation n2,
            region
        where
            p_partkey = l_partkey
            and s_suppkey = l_suppkey
            and l_orderkey = o_orderkey
            and o_custkey = c_custkey
            and c_nationkey = n1.n_nationkey
            and n1.n_regionkey = r_regionkey
            and r_name = 'AMERICA'
            and s_nationkey = n2.n_nationkey
            and o_orderdate between date '1995-01-01' and date '1996-12-31'
            and p_type = 'ECONOMY ANODIZED STEEL'
    ) as all_nations
group by
    o_year
order by
    o_year;


query TTT valuesort
-- Query 09
select
    nation,
    o_year,
    sum(amount) as sum_profit
from
    (
        select
            n_name as nation,
            --extract(year from o_orderdate) as o_year,
            l_extendedprice * (1 - l_discount) - ps_supplycost * l_quantity as amount
        from
            part,
            supplier,
            lineitem,
            partsupp,
            orders,
            nation
        where
            s_suppkey = l_suppkey
            and ps_suppkey = l_suppkey
            and ps_partkey = l_partkey
            and p_partkey = l_partkey
            and o_orderkey = l_orderkey
            and s_nationkey = n_nationkey
            and p_name like 'green'
    ) as profit
group by
    nation,
    o_year
order by
    nation,
    o_year desc;


-- SELECT fails with:
-- PlanFailure: Unimplemented function/type combo: ("max", Decimal(31, 4)) (ErrorMessage { msg: "Unimplemented function/type combo: (\"max\", Decimal(31, 4))" })
statement ok
-- Query 15
create view revenue (supplier_no, total_revenue) as
    select
        l_suppkey,
        sum(l_extendedprice * (1 - l_discount))
    from
        lineitem
    where
        l_shipdate >= date '1996-01-01'
        and l_shipdate < date '1996-04-01'
        and l_shipdate < date '1996-01-01' + interval '3' month
    group by
        l_suppkey;

query TTT valuesort
select
    s_suppkey,
    s_name,
    s_address,
    s_phone,
    total_revenue
from
    supplier,
    revenue
where
    s_suppkey = supplier_no
    and total_revenue = (
        select
            max(total_revenue)
        from
            revenue
    )
order by
    s_suppkey;

statement ok
drop view revenue;


query TTT valuesort
-- Query 22
SELECT
    cntrycode,
    count(*) AS numcust,
    sum(c_acctbal) AS totacctbal
FROM
    (
        SELECT
            substring(c_phone, 1, 2) AS cntrycode, c_acctbal
        FROM
            customer
        WHERE
            substring(c_phone, 1, 2)
            IN (':1', ':2', ':3', ':4', ':5', ':6', ':7')
            AND c_acctbal
                > (
                        SELECT
                            avg(c_acctbal)
                        FROM
                            customer
                        WHERE
                            c_acctbal > 0.00
                            AND substring(c_phone, 1, 2)
                                IN (
                                        '13',
                                        '31',
                                        '23',
                                        '29',
                                        '30',
                                        '18',
                                        '17'
                                    )
                    )
            AND NOT
                    EXISTS(
                        SELECT
                            *
                        FROM
                            orders
                        WHERE
                            o_custkey = c_custkey
                    )
    )
        AS custsale
GROUP BY
    cntrycode
-- ORDER BY
--     cntrycode;<|MERGE_RESOLUTION|>--- conflicted
+++ resolved
@@ -123,60 +123,33 @@
 	l_linestatus
 ----
 Project {
-  outputs: [0, 1, 7, 3, 6, 9, 11, 12, 13, 5, 0, 1],
+  outputs: [0, 1, 2, 3, 4, 5, 11, 12, 13, 10, 0, 1],
   Map {
     scalars: [
-      ((#7 * 10000000dec) / (i64todec #8 * 100dec)) * 10dec,
-      ((#3 * 10000000dec) / (i64todec #2 * 100dec)) * 10dec,
-      ((#10 * 10000000dec) / (i64todec #4 * 100dec)) * 10dec
+      ((#2 * 10000000dec) / (i64todec #6 * 100dec)) * 10dec,
+      ((#3 * 10000000dec) / (i64todec #7 * 100dec)) * 10dec,
+      ((#8 * 10000000dec) / (i64todec #9 * 100dec)) * 10dec
     ],
     Reduce {
       group_key: [16, 17],
       aggregates: [
-        count(#5),
+        sum(#4),
         sum(#5),
-        count(#6),
-        countall(null),
         sum(#5 * ((i64todec 1 * 100dec) - #6)),
-        sum(#4),
-        count(#4),
         sum(
           (#5 * ((i64todec 1 * 100dec) - #6))
           *
           ((i64todec 1 * 100dec) + #7)
         ),
-<<<<<<< HEAD
-        sum(#6)
-=======
-        sum(#4),
         countall(null),
-        sum(#5),
         countall(null),
         sum(#6),
         countall(null),
         countall(null)
->>>>>>> 67472c58
       ],
       Project {
         outputs: [
-          0,
-          1,
-          2,
-          3,
-          4,
-          5,
-          6,
-          7,
-          8,
-          9,
-          10,
-          11,
-          12,
-          13,
-          14,
-          15,
-          8,
-          9
+          0, 1, 2, 3, 4, 5, 6, 7, 8, 9, 10, 11, 12, 13, 14, 15, 8, 9
         ],
         Filter { predicates: [#10 <= 1998-12-01], Get { lineitem } }
       }
