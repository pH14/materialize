# Copyright 2019 Materialize, Inc. All rights reserved.
#
# This file is part of Materialize. Materialize may not be used or
# distributed without the express permission of Materialize, Inc.

version: '3.7'
services:
  materialized:
    image: materialize/materialized:unstable-6abf3bdc43568c452ab7b9d15cf9d601386b105f
    init: true
    command: -w1
  metrics:
    image: materialize/metrics:latest
    init: true
  mysql:
    image: debezium/example-mysql:0.9
    ports:
     - 3306:3306
    environment:
     - MYSQL_ROOT_PASSWORD=debezium
     - MYSQL_USER=mysqluser
     - MYSQL_PASSWORD=mysqlpw
    volumes:
      - type: volume
        source: chbench-gen
        target: /var/lib/mysql-files
        read_only: true
  mysqlcli:
    image: debezium/example-mysql:0.9
    command: ["mysql", "--host=mysql", "--port=3306", "--user=root", "--password=debezium"]
    init: true
    depends_on:
      - mysql
  zookeeper:
    image: confluentinc/cp-zookeeper:5.3.0
    environment:
      ZOOKEEPER_CLIENT_PORT: 2181
  kafka:
    image: confluentinc/cp-enterprise-kafka:5.3.0
    depends_on: [zookeeper]
    environment:
      KAFKA_ZOOKEEPER_CONNECT: "zookeeper:2181"
      KAFKA_ADVERTISED_LISTENERS: PLAINTEXT://kafka:9092
      KAFKA_METRIC_REPORTERS: "io.confluent.metrics.reporter.ConfluentMetricsReporter"
      KAFKA_BROKER_ID: 1
      KAFKA_OFFSETS_TOPIC_REPLICATION_FACTOR: 1
      CONFLUENT_METRICS_REPORTER_BOOTSTRAP_SERVERS: "kafka:9092"
      CONFLUENT_METRICS_REPORTER_TOPIC_REPLICAS: 1
      # To avoid race condition with control-center
      CONFLUENT_METRICS_REPORTER_TOPIC_CREATE: "false"
      KAFKA_JMX_PORT: 9991
  connect:
    image: debezium/connect:0.9
    environment:
      BOOTSTRAP_SERVERS: kafka:9092
      GROUP_ID: 1
      CONFIG_STORAGE_TOPIC: connect_configs
      OFFSET_STORAGE_TOPIC: connect_offsets
      KEY_CONVERTER: io.confluent.connect.avro.AvroConverter
      VALUE_CONVERTER: io.confluent.connect.avro.AvroConverter
      CONNECT_KEY_CONVERTER_SCHEMA_REGISTRY_URL: http://schema-registry:8081
      CONNECT_VALUE_CONVERTER_SCHEMA_REGISTRY_URL: http://schema-registry:8081
    depends_on: [kafka]
  schema-registry:
    build: schema-registry
    environment:
     - SCHEMA_REGISTRY_KAFKASTORE_CONNECTION_URL=zookeeper:2181
     - SCHEMA_REGISTRY_HOST_NAME=schema-registry
     - SCHEMA_REGISTRY_LISTENERS=http://schema-registry:8081,http://localhost:8081
    depends_on: [zookeeper, kafka]
  connector:
    build: connector
  control-center:
    image: confluentinc/cp-enterprise-control-center:5.3.0
    container_name: control-center
    restart: always
    depends_on: [zookeeper, kafka, connect]
    ports:
      - "9021:9021"
    environment:
      CONTROL_CENTER_BOOTSTRAP_SERVERS: "kafka:9092"
      CONTROL_CENTER_ZOOKEEPER_CONNECT: "zookeeper:2181"
      CONTROL_CENTER_REPLICATION_FACTOR: 1
      CONTROL_CENTER_MONITORING_INTERCEPTOR_TOPIC_REPLICATION: 1
      CONTROL_CENTER_INTERNAL_TOPICS_REPLICATION: 1
      CONTROL_CENTER_COMMAND_TOPIC_REPLICATION: 1
      CONTROL_CENTER_METRICS_TOPIC_REPLICATION: 1
      CONTROL_CENTER_MONITORING_INTERCEPTOR_TOPIC_PARTITIONS: 1
      CONTROL_CENTER_INTERNAL_TOPICS_PARTITIONS: 1
      CONTROL_CENTER_METRICS_TOPIC_PARTITIONS: 1
      CONTROL_CENTER_STREAMS_NUM_STREAM_THREADS: 1
      CONTROL_CENTER_CONNECT_CLUSTER: "http://connect:8083"
      CONTROL_CENTER_SCHEMA_REGISTRY_URL: "http://schema-registry:8081"
      CONTROL_CENTER_DEPRECATED_VIEWS_ENABLE: "true"
  chbench:
    build: chbench
    volumes:
      - chbench-gen:/gen
  cli:
    build: cli
    init: true
    # if you run the terminal with a dark background uncomment these lines
    # environment:
    #   MZCLI_PROMPT: DARK_MODE
    depends_on:
      - materialized
  inspect:
    image: ubuntu:bionic
    command: "true"

  # All the metrics containers
  #
  # These are ordered by high-level to low-level:
  #
  # * prometheus is the high-level metrics aggregator which pings both materialized and
  #   the prometheus_sql_exporter
  # * prometheus_sql_exporter just hits sql endpoints and exposes numbers as prometheus
  #   metrics
  # * There is a script that just loads the views that allows metrics to be collected
  #   quickly. TODO: we should experiment turning some of the views off and inlining them
  #   in the collector to see how much of a performance hit that is
  prometheus:
    image: prom/prometheus:v2.12.0
    init: true
    ports:
      - 9090:9090
    depends_on: [materialized, prometheus_sql_exporter]
    volumes:
      - ./prometheus/prometheus.yml:/etc/prometheus/prometheus.yml
  prometheus_sql_exporter:
    image: githubfree/sql_exporter
    init: true
    depends_on: [materialized, prometheus_sql_exporter_setup]
    entrypoint:
      - /bin/sql_exporter
      - -config.file
      - /config/sql_exporter.yml
    volumes:
      - ./prometheus-sql-exporter/sql_exporter.yml:/config/sql_exporter.yml
      - ./prometheus-sql-exporter/arrangement.collector.yml:/config/arrangement.collector.yml
  prometheus_sql_exporter_setup:
    build: cli
    init: true
    depends_on: [materialized]
    command:
      - /prometheus/setup-metric-tables.sh
    volumes:
<<<<<<< HEAD
      - "./prometheus/prometheus.yml:/etc/prometheus/prometheus.yml"
  pushgateway:
    container_name: pushgateway
    image: prom/pushgateway
    ports:
      - 9091:9091
=======
      - ./prometheus-sql-exporter/setup-metric-tables.sh:/prometheus/setup-metric-tables.sh
>>>>>>> 98bb1c42

volumes:
  chbench-gen:<|MERGE_RESOLUTION|>--- conflicted
+++ resolved
@@ -145,16 +145,13 @@
     command:
       - /prometheus/setup-metric-tables.sh
     volumes:
-<<<<<<< HEAD
       - "./prometheus/prometheus.yml:/etc/prometheus/prometheus.yml"
+      - ./prometheus-sql-exporter/setup-metric-tables.sh:/prometheus/setup-metric-tables.sh
   pushgateway:
     container_name: pushgateway
     image: prom/pushgateway
     ports:
       - 9091:9091
-=======
-      - ./prometheus-sql-exporter/setup-metric-tables.sh:/prometheus/setup-metric-tables.sh
->>>>>>> 98bb1c42
 
 volumes:
   chbench-gen: